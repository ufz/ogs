--- conflicted
+++ resolved
@@ -13,11 +13,7 @@
 
 target_link_libraries(ProcessLib INTERFACE
     AssemblerLib
-<<<<<<< HEAD
     MaterialsLibAdsorption
-=======
-    MaterialsLib_adsorption
->>>>>>> 522c0aba
     MeshLib
     MeshGeoToolsLib
     NumLib # for shape matrices
