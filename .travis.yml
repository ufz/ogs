language: cpp
compiler:
  - gcc
  - clang
branches:
  only:
    - master
env:
<<<<<<< HEAD
  - CASE=CLI CMAKE_ARGS="-DOGS_BUILD_GUI=OFF -DOGS_BUILD_UTILS=ON"
  - CASE=CLI_PETSC CMAKE_ARGS="-DOGS_BUILD_GUI=OFF -DOGS_BUILD_UTILS=OFF -DOGS_USE_PETSC=ON -DPETSC_DIR=/usr/lib/petscdir/3.4.2/"
  - CASE=GUI CMAKE_ARGS="-DOGS_BUILD_GUI=ON -DVTK_DIR=/home/travis/build/ufz/ogs/VTK-Install/lib/cmake/vtk-6.1/"
=======
  - CASE=CLI        CMAKE_ARGS="-DOGS_BUILD_GUI=OFF -DOGS_BUILD_UTILS=ON"
  - CASE=CLI_PETSC  CMAKE_ARGS="-DOGS_BUILD_GUI=OFF -DOGS_BUILD_UTILS=OFF -DOGS_USE_PETSC=ON -DPETSC_DIR=/usr/lib/petscdir/3.4.2/"
  - CASE=GUI        CMAKE_ARGS="-DOGS_BUILD_GUI=ON -DVTK_DIR=/home/travis/build/ufz/ogs/VTK-Install/lib/cmake/vtk-6.0/"
>>>>>>> 0fcc1df4
before_install:
  - travis_retry sudo apt-get update; travis_retry sudo apt-get install libeigen3-dev
  - if [[ "$CC" =~ "gcc" ]]; then travis_retry sudo apt-get install libboost-dev libboost-date-time-dev libboost-filesystem-dev libboost-program-options-dev libboost-system-dev; fi
  - "wget https://launchpad.net/ubuntu/+source/cmake/2.8.8-2ubuntu1/+build/3441442/+files/cmake_2.8.8-2ubuntu1_amd64.deb"
  - "wget https://launchpad.net/ubuntu/+archive/primary/+files/cmake-data_2.8.8-2ubuntu1_all.deb"
  - "sudo apt-get remove cmake-data cmake"
  - "sudo dpkg --install cmake-data_2.8.8-2ubuntu1_all.deb cmake_2.8.8-2ubuntu1_amd64.deb"
  - if [[ "$CASE" == "GUI" ]]; then travis_retry sudo apt-get install qt4-dev-tools libshp-dev libgeotiff-dev libxt-dev; fi
<<<<<<< HEAD
  - if [[ "$CASE" == "GUI" ]]; then wget http://www.opengeosys.org/images/dev/vtk-6.1.0.tar.gz; fi
  - if [[ "$CASE" == "GUI" ]]; then tar -xf vtk-6.1.0.tar.gz; fi
=======
  - if [[ "$CASE" == "GUI" ]]; then wget http://www.opengeosys.org/images/dev/vtk-6.tar.gz; fi
  - if [[ "$CASE" == "GUI" ]]; then tar -xf vtk-6.tar.gz; fi
>>>>>>> 0fcc1df4
  - if [[ "$CASE" == "CLI_PETSC" ]]; then sudo add-apt-repository --yes ppa:amcg/petsc3.4; fi
  - if [[ "$CASE" == "CLI_PETSC" ]]; then sudo apt-get update; fi
  - if [[ "$CASE" == "CLI_PETSC" ]]; then sudo apt-get install libhdf5-openmpi-7 libpetsc3.4.2 libpetsc3.4.2-dev; fi
script:
  - "pwd & mkdir build && cd build && cmake $CMAKE_ARGS .. && cmake .. && make"
  - if [[ "$CASE" == "CLI" ]] || [[ "$CASE" == "GUI" ]]; then make test; fi
  - if [[ "$CASE" == "CLI_PETSC" ]]; then mpirun -np 3 make test; fi
notifications:
  email:
    - lars.bilke@ufz.de
  campfire: ogs:43a83c669536b2fa948caf643650b6b46d50f809@531799
<|MERGE_RESOLUTION|>--- conflicted
+++ resolved
@@ -6,15 +6,9 @@
   only:
     - master
 env:
-<<<<<<< HEAD
   - CASE=CLI CMAKE_ARGS="-DOGS_BUILD_GUI=OFF -DOGS_BUILD_UTILS=ON"
   - CASE=CLI_PETSC CMAKE_ARGS="-DOGS_BUILD_GUI=OFF -DOGS_BUILD_UTILS=OFF -DOGS_USE_PETSC=ON -DPETSC_DIR=/usr/lib/petscdir/3.4.2/"
   - CASE=GUI CMAKE_ARGS="-DOGS_BUILD_GUI=ON -DVTK_DIR=/home/travis/build/ufz/ogs/VTK-Install/lib/cmake/vtk-6.1/"
-=======
-  - CASE=CLI        CMAKE_ARGS="-DOGS_BUILD_GUI=OFF -DOGS_BUILD_UTILS=ON"
-  - CASE=CLI_PETSC  CMAKE_ARGS="-DOGS_BUILD_GUI=OFF -DOGS_BUILD_UTILS=OFF -DOGS_USE_PETSC=ON -DPETSC_DIR=/usr/lib/petscdir/3.4.2/"
-  - CASE=GUI        CMAKE_ARGS="-DOGS_BUILD_GUI=ON -DVTK_DIR=/home/travis/build/ufz/ogs/VTK-Install/lib/cmake/vtk-6.0/"
->>>>>>> 0fcc1df4
 before_install:
   - travis_retry sudo apt-get update; travis_retry sudo apt-get install libeigen3-dev
   - if [[ "$CC" =~ "gcc" ]]; then travis_retry sudo apt-get install libboost-dev libboost-date-time-dev libboost-filesystem-dev libboost-program-options-dev libboost-system-dev; fi
@@ -23,13 +17,8 @@
   - "sudo apt-get remove cmake-data cmake"
   - "sudo dpkg --install cmake-data_2.8.8-2ubuntu1_all.deb cmake_2.8.8-2ubuntu1_amd64.deb"
   - if [[ "$CASE" == "GUI" ]]; then travis_retry sudo apt-get install qt4-dev-tools libshp-dev libgeotiff-dev libxt-dev; fi
-<<<<<<< HEAD
   - if [[ "$CASE" == "GUI" ]]; then wget http://www.opengeosys.org/images/dev/vtk-6.1.0.tar.gz; fi
   - if [[ "$CASE" == "GUI" ]]; then tar -xf vtk-6.1.0.tar.gz; fi
-=======
-  - if [[ "$CASE" == "GUI" ]]; then wget http://www.opengeosys.org/images/dev/vtk-6.tar.gz; fi
-  - if [[ "$CASE" == "GUI" ]]; then tar -xf vtk-6.tar.gz; fi
->>>>>>> 0fcc1df4
   - if [[ "$CASE" == "CLI_PETSC" ]]; then sudo add-apt-repository --yes ppa:amcg/petsc3.4; fi
   - if [[ "$CASE" == "CLI_PETSC" ]]; then sudo apt-get update; fi
   - if [[ "$CASE" == "CLI_PETSC" ]]; then sudo apt-get install libhdf5-openmpi-7 libpetsc3.4.2 libpetsc3.4.2-dev; fi
