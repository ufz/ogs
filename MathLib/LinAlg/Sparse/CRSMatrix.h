/**
 * \file
 * \author Thomas Fischer
 * \date   2011-09-20
 * \brief  Definition of the CRSMatrix class.
 *
 * \copyright
 * Copyright (c) 2013, OpenGeoSys Community (http://www.opengeosys.org)
 *            Distributed under a Modified BSD License.
 *              See accompanying file LICENSE.txt or
 *              http://www.opengeosys.org/project/license
 *
 */

#ifndef CRSMATRIX_H
#define CRSMATRIX_H

#include <string>
#include <fstream>
#include <iostream>
#include <cassert>
#include <algorithm>

// MathLib
#include "SparseMatrixBase.h"
#include "MatrixSparsityPattern.h"
#include "sparse.h"
#include "amuxCRS.h"
#include "../Preconditioner/generateDiagPrecond.h"

namespace MathLib {

template<typename FP_TYPE, typename IDX_TYPE>
class CRSMatrix: public SparseMatrixBase<FP_TYPE, IDX_TYPE>
{
public:
	explicit CRSMatrix(std::string const &fname) :
		SparseMatrixBase<FP_TYPE, IDX_TYPE>(),
		_row_ptr(NULL), _col_idx(NULL), _data(NULL)
	{
		std::ifstream in(fname.c_str(), std::ios::in | std::ios::binary);
		if (in) {
			CS_read(in, this->_n_rows, _row_ptr, _col_idx, _data);
			this->_n_cols = this->_n_rows;
			in.close();
		} else {
			std::cout << "cannot open " << fname << std::endl;
		}
	}

	explicit CRSMatrix(IDX_TYPE n, IDX_TYPE *iA, IDX_TYPE *jA, FP_TYPE* A) :
		SparseMatrixBase<FP_TYPE, IDX_TYPE>(n,n),
		_row_ptr(iA), _col_idx(jA), _data(A)
	{}

<<<<<<< HEAD
	explicit CRSMatrix(IDX_TYPE n1) :
		SparseMatrixBase<FP_TYPE, IDX_TYPE>(n1, n1),
		_row_ptr(NULL), _col_idx(NULL), _data(NULL)
	{}
=======
	explicit CRSMatrix(MatrixSparsityPattern const& mat_sparsity_pattern) :
			SparseMatrixBase<FP_TYPE, IDX_TYPE>(mat_sparsity_pattern.getNRows(),
					mat_sparsity_pattern.getNRows()),
			_row_ptr(nullptr), _col_idx(nullptr), _data(nullptr)
	{
		// reserve memory for _row_ptr
		_row_ptr = new IDX_TYPE [this->_n_rows + 1];
		// initialize _row_ptr
		_row_ptr[0] = 0;
		for (std::size_t row(0); row < this->_n_rows; row++) {
			_row_ptr[row + 1] = _row_ptr[row]
			    + std::distance(mat_sparsity_pattern.getRowBeginIterator(row),
			        mat_sparsity_pattern.getRowEndIterator(row));
		}

		std::size_t const nnz = _row_ptr[this->_n_rows];
		// reserve memory for _col_idx
		_col_idx = new IDX_TYPE [nnz];
		// fill _col_idx
		for (std::size_t row(0); row < this->_n_rows; row++) {
			std::copy(mat_sparsity_pattern.getRowBeginIterator(row),
				mat_sparsity_pattern.getRowEndIterator(row),
				&_col_idx[_row_ptr[row]]);
		}

		// reserve memory for _data
		_data = new FP_TYPE [nnz];
		// initialize entries with zero
		std::fill_n(_data, nnz, 0.0);
	}
>>>>>>> 5de204f1

	virtual ~CRSMatrix()
	{
		delete [] _row_ptr;
		delete [] _col_idx;
		delete [] _data;
	}

	virtual void amux(FP_TYPE d, FP_TYPE const * const __restrict__ x, FP_TYPE * __restrict__ y) const
	{
		amuxCRS<FP_TYPE, IDX_TYPE>(d, this->getNRows(), _row_ptr, _col_idx, _data, x, y);
	}

    virtual void precondApply(FP_TYPE* /*x*/) const
    {}

    /**
     * get the number of non-zero entries
     * @return number of non-zero entries
     */
    IDX_TYPE getNNZ() const { return _row_ptr[this->_n_rows]; }
<<<<<<< HEAD


    virtual void setZero()
    {
        std::fill(_data, _data + getNNZ(), 0);
    }
=======
>>>>>>> 5de204f1

    /**
     * This method inserts/overwrites a non-zero matrix entry.
	 * Precondition: the entry have to be in the sparsity pattern!
     * @param row the row number
     * @param col the column number
     * @param val the value that should be set at pos row,col
     * @return a value > 0, if the entry is not contained in the sparsity pattern
     */
	int setValue(IDX_TYPE row, IDX_TYPE col, FP_TYPE val)
	{
		assert(0 <= row && row < this->_n_rows);

		// linear search - for matrices with many entries per row binary search is much faster
		const IDX_TYPE idx_end (_row_ptr[row+1]);
		IDX_TYPE j(_row_ptr[row]), k;

		while (j<idx_end && (k=_col_idx[j]) <= col) {
			if (k == col) {
				_data[j] = val;
				return 0;
			}
			j++;
		}
		return 1;
	}

    /**
     * This method adds value val to an existing matrix entry at position row,col.
	 * Precondition: the entry have to be in the sparsity pattern!
     * @param row the row number
     * @param col the column number
     * @param val the value that should be set at pos row,col
     * @return a value > 0, if the entry is not contained in the sparsity pattern
     */
	int addValue(IDX_TYPE row, IDX_TYPE col, FP_TYPE val)
	{
		assert(0 <= row && row < this->_n_rows);

		// linear search - for matrices with many entries per row binary search is much faster
		const IDX_TYPE idx_end (_row_ptr[row+1]);
		IDX_TYPE j(_row_ptr[row]), k;

		while (j<idx_end && (k=_col_idx[j]) <= col) {
			if (k == col) {
				#pragma omp atomic
				_data[j] += val;
				return 0;
			}
			j++;
		}
		return 1;
	}

    /**
     * This is an access operator to a non-zero matrix entry. If the value of
     * a non-existing matrix entry is requested it will be 0.0 returned.
     * @param row the row number
     * @param col the column number
     * @return The corresponding matrix entry or 0.0.
     */
	double getValue(IDX_TYPE row, IDX_TYPE col)
	{
		assert(0 <= row && row < this->_n_rows);

		// linear search - for matrices with many entries per row binary search is much faster
		const IDX_TYPE idx_end (_row_ptr[row+1]);
		IDX_TYPE j(_row_ptr[row]), k;

		while (j<idx_end && (k=_col_idx[j]) <= col) {
			if (k == col) {
				return _data[j];
			}
			j++;
		}
		return 0.0;
	}

    /**
     * This is the constant access operator to a non-zero matrix entry.
     * Precondition: the entries have to be in the sparsity pattern!
     * @param row the row number
     * @param col the column number
     * @return The corresponding matrix entry.
     */
    FP_TYPE operator() (IDX_TYPE row, IDX_TYPE col) const
    {
<<<<<<< HEAD
    	assert(0 <= row && row < this->_n_rows);
=======
		assert(0 <= row && row < this->_n_rows);
>>>>>>> 5de204f1

    	// linear search - for matrices with many entries per row binary search is much faster
    	const IDX_TYPE idx_end (_row_ptr[row+1]);
    	IDX_TYPE j(_row_ptr[row]), k;

    	while (j<idx_end && (k=_col_idx[j]) <= col) {
    		if (k == col) {
    			return _data[j];
    		}
    		j++;
    	}
    	return 0.0;
    }

	/**
	 * get const access to the row pointer array of CRS matrix
	 * @return the index array _row_ptr
	 */
	IDX_TYPE const* getRowPtrArray() const { return _row_ptr; }

	/**
	 * get const access to the column index array of CRS matrix
	 * @return the index array _col_idx
	 */
	IDX_TYPE const* getColIdxArray ()const { return _col_idx; }

	/**
	 * get the matrix entries within an array of CRS matrix
	 * @return
	 */
	FP_TYPE const* getEntryArray() const { return _data; }

	/**
	 * erase rows and columns from sparse matrix
	 * @param n_rows_cols number of rows / columns to remove
	 * @param rows_cols sorted list of rows/columns that should be removed
	 */
	void eraseEntries(IDX_TYPE n_rows_cols, IDX_TYPE const* const rows_cols)
	{
		//*** remove the rows
		removeRows(n_rows_cols, rows_cols);
		//*** transpose
		transpose();
		//*** remove columns in original means removing rows in the transposed
		removeRows(n_rows_cols, rows_cols);
		//*** transpose again
		transpose();
	}

	/**
	 * get the j-th column of the sparse matrix
	 * @param j the column number that should be returned
	 * @param column_entries the column entries (have to be allocated
	 */
	void getColumn(IDX_TYPE j, FP_TYPE* column_entries) const
	{
<<<<<<< HEAD
		for (IDX_TYPE k(0); k<this->_n_rows; k++) {
=======
		for (IDX_TYPE k(0); k < this->_n_rows; k++) {
>>>>>>> 5de204f1
			const IDX_TYPE end_row(_row_ptr[k+1]);
			IDX_TYPE i(_row_ptr[k+1]);
			while (i<end_row && _col_idx[i] != j) {
				i++;
			}
			if (i==end_row) {
				column_entries[k] = 0.0;
			} else {
				column_entries[k] = _data[i];
			}
		}
	}

	CRSMatrix<FP_TYPE, IDX_TYPE>* getTranspose() const
	{
		CRSMatrix<FP_TYPE, IDX_TYPE>* transposed_mat(new CRSMatrix<FP_TYPE, IDX_TYPE>(*this));
		transposed_mat->transpose();
		return transposed_mat;
	}

protected:
	CRSMatrix(CRSMatrix const& rhs) :
		SparseMatrixBase<FP_TYPE, IDX_TYPE> (rhs.getNRows(), rhs.getNCols()),
		_row_ptr(new IDX_TYPE[rhs.getNRows() + 1]), _col_idx(new IDX_TYPE[rhs.getNNZ()]),
		_data(new FP_TYPE[rhs.getNNZ()])
	{
		// copy the data
		IDX_TYPE const* row_ptr(rhs.getRowPtrArray());
<<<<<<< HEAD
		for	(IDX_TYPE k(0); k<=this->_n_rows; k++) {
=======
		for	(IDX_TYPE k(0); k <= this->_n_rows; k++) {
>>>>>>> 5de204f1
			_row_ptr[k] = row_ptr[k];
		}

		IDX_TYPE nnz(rhs.getNNZ());
		IDX_TYPE const*const col_idx(rhs.getColIdxArray());
		for	(IDX_TYPE k(0); k<nnz; k++) {
			_col_idx[k] = col_idx[k];
		}

		FP_TYPE const*const data(rhs.getEntryArray());
		for	(IDX_TYPE k(0); k<nnz; k++) {
			_data[k] = data[k];
		}
	}

	void removeRows (IDX_TYPE n_rows_cols, IDX_TYPE const*const rows)
	{
		//*** determine the number of new rows and the number of entries without the rows
		const IDX_TYPE n_new_rows(this->_n_rows - n_rows_cols);
		IDX_TYPE *row_ptr_new(new IDX_TYPE[n_new_rows+1]);
		row_ptr_new[0] = 0;
		IDX_TYPE row_cnt (1), erase_row_cnt(0);
<<<<<<< HEAD
		for (unsigned k(0); k<this->_n_rows; k++) {
=======
		for (unsigned k(0); k < this->_n_rows; k++) {
>>>>>>> 5de204f1
			if (erase_row_cnt < n_rows_cols) {
				if (k != rows[erase_row_cnt]) {
					row_ptr_new[row_cnt] = _row_ptr[k+1] - _row_ptr[k];
					row_cnt++;
				} else {
					erase_row_cnt++;
				}
			} else {
				row_ptr_new[row_cnt] = _row_ptr[k+1] - _row_ptr[k];
				row_cnt++;
			}
		}

		//*** sum up the entries
		for (IDX_TYPE k(0); k<n_new_rows; k++) {
			row_ptr_new[k+1] = row_ptr_new[k+1] + row_ptr_new[k];
		}

		//*** create new memory for col_idx and data
		IDX_TYPE nnz_new(row_ptr_new[n_new_rows]);
		IDX_TYPE *col_idx_new (new IDX_TYPE[nnz_new]);
		FP_TYPE *data_new (new FP_TYPE[nnz_new]);

		//*** copy the entries
		// initialization
		IDX_TYPE *row_ptr_new_tmp(new IDX_TYPE[n_new_rows+1]);
		for (unsigned k(0); k<=n_new_rows; k++) {
			row_ptr_new_tmp[k] = row_ptr_new[k];
		}
		erase_row_cnt = 0;
		row_cnt = 0;
		// copy column index and data entries
<<<<<<< HEAD
		for (IDX_TYPE k(0); k<this->_n_rows; k++) {
=======
		for (IDX_TYPE k(0); k < this->_n_rows; k++) {
>>>>>>> 5de204f1
			if (erase_row_cnt < n_rows_cols) {
				if (k != rows[erase_row_cnt]) {
					const IDX_TYPE end (_row_ptr[k+1]);
					// walk through row
					for (IDX_TYPE j(_row_ptr[k]); j<end; j++) {
						col_idx_new[row_ptr_new_tmp[row_cnt]] = _col_idx[j];
						data_new[row_ptr_new_tmp[row_cnt]] = _data[j];
						row_ptr_new_tmp[row_cnt]++;
					}
					row_cnt++;
				} else {
					erase_row_cnt++;
				}
			} else {
				const IDX_TYPE end (_row_ptr[k+1]);
				// walk through row
				for (IDX_TYPE j(_row_ptr[k]); j<end; j++) {
					col_idx_new[row_ptr_new_tmp[row_cnt]] = _col_idx[j];
					data_new[row_ptr_new_tmp[row_cnt]] = _data[j];
					row_ptr_new_tmp[row_cnt]++;
				}
				row_cnt++;
			}
		}

		this->_n_rows -= n_rows_cols;
		std::swap (row_ptr_new, _row_ptr);
		std::swap (col_idx_new, _col_idx);
		std::swap (data_new, _data);

		delete [] row_ptr_new_tmp;
		delete [] row_ptr_new;
		delete [] col_idx_new;
		delete [] data_new;
	}

	void transpose ()
	{
		// create a helper array row_ptr_nnz
		IDX_TYPE *row_ptr_nnz(new IDX_TYPE[this->_n_cols+1]);
		for (IDX_TYPE k(0); k <= this->_n_cols; k++) {
			row_ptr_nnz[k] = 0;
		}

		// count entries per row in the transposed matrix
		IDX_TYPE nnz(_row_ptr[this->_n_rows]);
		for (IDX_TYPE k(0); k < nnz; k++) {
			row_ptr_nnz[_col_idx[k]]++;
		}

		// create row_ptr_trans
		IDX_TYPE *row_ptr_trans(new IDX_TYPE[this->_n_cols + 1]);
		row_ptr_trans[0] = 0;
		for (IDX_TYPE k(0); k < this->_n_cols; k++) {
			row_ptr_trans[k+1] = row_ptr_trans[k] + row_ptr_nnz[k];
		}

		// make a copy of row_ptr_trans
		for (IDX_TYPE k(0); k <= this->_n_cols; k++) {
			row_ptr_nnz[k] = row_ptr_trans[k];
		}

		// create arrays col_idx_trans and data_trans
		assert(nnz == row_ptr_trans[this->_n_cols]);
		IDX_TYPE *col_idx_trans(new IDX_TYPE[nnz]);
		FP_TYPE *data_trans(new FP_TYPE[nnz]);

		// fill arrays col_idx_trans and data_trans
		for (IDX_TYPE i(0); i < this->_n_rows; i++) {
			const IDX_TYPE row_end(_row_ptr[i + 1]);
			for (IDX_TYPE j(_row_ptr[i]); j < row_end; j++) {
				const IDX_TYPE k(_col_idx[j]);
				col_idx_trans[row_ptr_nnz[k]] = i;
				data_trans[row_ptr_nnz[k]] = _data[j];
				row_ptr_nnz[k]++;
			}
		}

		std::swap(this->_n_rows, this->_n_cols);
		std::swap(row_ptr_trans, _row_ptr);
		std::swap(col_idx_trans, _col_idx);
		std::swap(data_trans, _data);

		delete[] row_ptr_nnz;
		delete[] row_ptr_trans;
		delete[] col_idx_trans;
		delete[] data_trans;
	}

#ifndef NDEBUG
	void printMat() const
	{
<<<<<<< HEAD
		for (IDX_TYPE k(0); k<this->_n_rows; k++) {
=======
		for (IDX_TYPE k(0); k < this->_n_rows; k++) {
>>>>>>> 5de204f1
			std::cout << k << ": " << std::flush;
			const IDX_TYPE row_end(_row_ptr[k+1]);
			for (IDX_TYPE j(_row_ptr[k]); j<row_end; j++) {
				std::cout << _col_idx[j] << " " << std::flush;
			}
			std::cout << std::endl;
		}
	}
#endif

	IDX_TYPE *_row_ptr;
	IDX_TYPE *_col_idx;
	FP_TYPE* _data;
};

} // end namespace MathLib

#endif
<|MERGE_RESOLUTION|>--- conflicted
+++ resolved
@@ -53,12 +53,6 @@
 		_row_ptr(iA), _col_idx(jA), _data(A)
 	{}
 
-<<<<<<< HEAD
-	explicit CRSMatrix(IDX_TYPE n1) :
-		SparseMatrixBase<FP_TYPE, IDX_TYPE>(n1, n1),
-		_row_ptr(NULL), _col_idx(NULL), _data(NULL)
-	{}
-=======
 	explicit CRSMatrix(MatrixSparsityPattern const& mat_sparsity_pattern) :
 			SparseMatrixBase<FP_TYPE, IDX_TYPE>(mat_sparsity_pattern.getNRows(),
 					mat_sparsity_pattern.getNRows()),
@@ -89,7 +83,6 @@
 		// initialize entries with zero
 		std::fill_n(_data, nnz, 0.0);
 	}
->>>>>>> 5de204f1
 
 	virtual ~CRSMatrix()
 	{
@@ -111,15 +104,12 @@
      * @return number of non-zero entries
      */
     IDX_TYPE getNNZ() const { return _row_ptr[this->_n_rows]; }
-<<<<<<< HEAD
 
 
     virtual void setZero()
     {
         std::fill(_data, _data + getNNZ(), 0);
     }
-=======
->>>>>>> 5de204f1
 
     /**
      * This method inserts/overwrites a non-zero matrix entry.
@@ -207,11 +197,7 @@
      */
     FP_TYPE operator() (IDX_TYPE row, IDX_TYPE col) const
     {
-<<<<<<< HEAD
-    	assert(0 <= row && row < this->_n_rows);
-=======
 		assert(0 <= row && row < this->_n_rows);
->>>>>>> 5de204f1
 
     	// linear search - for matrices with many entries per row binary search is much faster
     	const IDX_TYPE idx_end (_row_ptr[row+1]);
@@ -268,11 +254,7 @@
 	 */
 	void getColumn(IDX_TYPE j, FP_TYPE* column_entries) const
 	{
-<<<<<<< HEAD
-		for (IDX_TYPE k(0); k<this->_n_rows; k++) {
-=======
 		for (IDX_TYPE k(0); k < this->_n_rows; k++) {
->>>>>>> 5de204f1
 			const IDX_TYPE end_row(_row_ptr[k+1]);
 			IDX_TYPE i(_row_ptr[k+1]);
 			while (i<end_row && _col_idx[i] != j) {
@@ -301,11 +283,7 @@
 	{
 		// copy the data
 		IDX_TYPE const* row_ptr(rhs.getRowPtrArray());
-<<<<<<< HEAD
-		for	(IDX_TYPE k(0); k<=this->_n_rows; k++) {
-=======
 		for	(IDX_TYPE k(0); k <= this->_n_rows; k++) {
->>>>>>> 5de204f1
 			_row_ptr[k] = row_ptr[k];
 		}
 
@@ -328,11 +306,7 @@
 		IDX_TYPE *row_ptr_new(new IDX_TYPE[n_new_rows+1]);
 		row_ptr_new[0] = 0;
 		IDX_TYPE row_cnt (1), erase_row_cnt(0);
-<<<<<<< HEAD
-		for (unsigned k(0); k<this->_n_rows; k++) {
-=======
 		for (unsigned k(0); k < this->_n_rows; k++) {
->>>>>>> 5de204f1
 			if (erase_row_cnt < n_rows_cols) {
 				if (k != rows[erase_row_cnt]) {
 					row_ptr_new[row_cnt] = _row_ptr[k+1] - _row_ptr[k];
@@ -365,11 +339,7 @@
 		erase_row_cnt = 0;
 		row_cnt = 0;
 		// copy column index and data entries
-<<<<<<< HEAD
-		for (IDX_TYPE k(0); k<this->_n_rows; k++) {
-=======
 		for (IDX_TYPE k(0); k < this->_n_rows; k++) {
->>>>>>> 5de204f1
 			if (erase_row_cnt < n_rows_cols) {
 				if (k != rows[erase_row_cnt]) {
 					const IDX_TYPE end (_row_ptr[k+1]);
@@ -462,11 +432,7 @@
 #ifndef NDEBUG
 	void printMat() const
 	{
-<<<<<<< HEAD
-		for (IDX_TYPE k(0); k<this->_n_rows; k++) {
-=======
 		for (IDX_TYPE k(0); k < this->_n_rows; k++) {
->>>>>>> 5de204f1
 			std::cout << k << ": " << std::flush;
 			const IDX_TYPE row_end(_row_ptr[k+1]);
 			for (IDX_TYPE j(_row_ptr[k]); j<row_end; j++) {
