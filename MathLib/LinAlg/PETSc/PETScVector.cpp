/*!
   \file  PETScVector.cpp
   \brief Definition of member functions of class PETScVector, which provides an interface
          to PETSc vector routines.

   \author Wenqing Wang
   \version
   \date Nov 2011 - Sep 2013


  \copyright
   Copyright (c) 2013, OpenGeoSys Community (http://www.opengeosys.org)
               Distributed under a Modified BSD License.
               See accompanying file LICENSE.txt or
               http://www.opengeosys.org/project/license

*/


#include "PETScVector.h"

#include<iostream>


namespace MathLib
{


PETScVector :: PETScVector ()
{
   _size_loc = PETSC_DECIDE;
}

PETScVector:: PETScVector(const PetscInt size)
{
   _size = size;
   Create(_size);

   _size_loc = PETSC_DECIDE;
}

PETScVector:: PETScVector(const PETScVector &existing_vec)
{

   _size = existing_vec._size;
   VecDuplicate(existing_vec.v, &v);

   _size_loc = existing_vec._size_loc;

   VecGetOwnershipRange(v, &_start_rank,&_end_rank);

   // If values of the vector are copied too:
   //VecCopy(existing_vec.v, v);

}

PETScVector:: ~PETScVector()
{
   VecDestroy(&v);
}

void PETScVector::Init(const PetscInt vec_size)
{
   _size = vec_size;
   Create(_size);
}

//-----------------------------------------------------------------
void  PETScVector::Create(PetscInt vec_size)
{
   //PetscErrorCode ierr;  // returned value from PETSc functions
   VecCreate(PETSC_COMM_WORLD, &v);
   ////VecCreateMPI(PETSC_COMM_WORLD,m_size_loc, m, &v);
   //VecSetSizes(v, m_size_loc, m);
   VecSetSizes(v, PETSC_DECIDE, vec_size);
   VecSetFromOptions(v);
   VecGetOwnershipRange(v, &_start_rank,&_end_rank);
}

void  PETScVector::getOwnerRange(int *start_r, int *end_r)
{
   *start_r = _start_rank;
   *end_r = _end_rank;
}

void PETScVector::finalAssemble()
{
   VecAssemblyBegin(v);
   VecAssemblyEnd(v);
}

void PETScVector::getGlobalEntries(PetscScalar *u0, PetscScalar *u1)
{

#ifdef TEST_MEM_PETSC
   //TEST
   PetscLogDouble mem1, mem2;
   PetscMemoryGetCurrentUsage(&mem1);
#endif

   int i, j;
   PetscScalar *xp;

   int receivecount;
   PetscInt low,high,otherlow;
   MPI_Status status;
   PetscInt count;
   int tag = 9999;
   VecGetOwnershipRange(v, &low, &high);
   VecGetLocalSize(v, &count);

   VecGetArray(v, &xp);
   for(i=0; i<count; i++)
      u1[i] = xp[i];

<<<<<<< HEAD
   PetscScalar *global_buff = new PetscScalar[_size];
=======

   PetscScalar *global_buff = new PetscScalar[_size];

>>>>>>> 78df1ef8

   // Collect solution from processes.
   for(j=0; j<count; j++)
      global_buff[low+j] = u1[j];
   for(i=0; i<_size_rank; i++)
   {
      if(i != rank)
      {

         MPI_Sendrecv( &count, 1, MPI_INT, i,tag,
                       &receivecount,1,MPI_INT,i,tag, PETSC_COMM_WORLD ,&status);
         MPI_Sendrecv( &low, 1, MPI_INT, i,tag,
                       &otherlow,1,MPI_INT,i,tag,PETSC_COMM_WORLD,&status );
         MPI_Sendrecv( u1, count, MPI_DOUBLE, i,tag,
                       u0,receivecount,MPI_DOUBLE,i,tag, PETSC_COMM_WORLD,&status  );
         for(j=0; j<receivecount; j++)
            global_buff[otherlow+j] = u0[j];
      }
   }

   //MPI_Barrier(PETSC_COMM_WORLD);
   // Copy the collected solution to the array for the previous solution
   for(i=0; i<_size; i++)
   {
      u1[i] = global_buff[i];
      u0[i] = global_buff[i];
   }

   VecRestoreArray(v, &xp);

   delete [] global_buff;

   //TEST
#ifdef TEST_MEM_PETSC
   PetscMemoryGetCurrentUsage(&mem2);
   PetscPrintf(PETSC_COMM_WORLD, "### Memory usage by Updating. Before :%f After:%f Increase:%d\n", mem1, mem2, (int)(mem2 - mem1));
#endif

}

int PETScVector::getLocalVector(PetscScalar *loc_vec)
{
   PetscInt count;
   VecGetLocalSize(v, &count);

   VecGetArray(v, &loc_vec);

   return count;
}

<<<<<<< HEAD
=======


>>>>>>> 78df1ef8
void  PETScVector::getEntries(PetscInt ni,const PetscInt ix[],
                              PetscScalar y[]) const
{
   VecGetValues(v, ni, ix, y);
}

<<<<<<< HEAD
=======

>>>>>>> 78df1ef8
PetscReal PETScVector::getNorm(NormType  nmtype)
{
   PetscReal norm = 0.;
   VecNorm(v, nmtype, &norm);
   return norm;
}

void  PETScVector::restoreLocalVector(PetscScalar *loc_vec)
{
   VecRestoreArray(v, &loc_vec);
}

void PETScVector::set(const int i, const double value )
{

   VecSetValues(v,1,&i,&value,INSERT_VALUES);
}

void  PETScVector::setValues( PetscInt ni, const PetscInt ix[],
                              const PetscScalar y[],InsertMode iora)
{
   VecSetValues(v, ni, ix, y, iora);
}

void PETScVector::add(const int i, const double value,InsertMode mode )
{

   VecSetValue(v, i, value, mode);
}

<<<<<<< HEAD
=======




>>>>>>> 78df1ef8
void PETScVector::setZero( )
{

   VecSet(v, 0.0);
}

<<<<<<< HEAD
=======

>>>>>>> 78df1ef8
double  PETScVector::get(const  PetscInt idx) const
{
   double x[1];
   PetscInt idxs[1];
   idxs[0] = idx;
   //    PetscErrorCode ecode =
   VecGetValues(v, 1, idxs, x);
   return x[0];
}


// Overloaded operator: initialize  the vector with a constant value
void PETScVector::operator= (const double val)
{
//    PetscErrorCode ecode =

   VecSet(v, val);
}

//Overloaded operator: assignment
PETScVector& PETScVector::operator= (PETScVector &v_in)
{
   //    PetscErrorCode ecode =
   VecCopy(v, v_in.v);
   return *this;
}

//Overloaded operator:add
void PETScVector::operator+= (const PETScVector& v_in)
{
   //    PetscErrorCode ecode =
   VecAXPY(v, 1.0, v_in.v);
}

// Overloaded operator: subtract
void PETScVector::operator-= (const PETScVector& v_in)
{
   //    PetscErrorCode ecode =
   VecAXPY(v, -1.0, v_in.v);
}

void PETScVector::Viewer(std::string file_name)
{
   PetscViewer viewer;
   std::string fname = file_name + ".txt";
   PetscViewerASCIIOpen(PETSC_COMM_WORLD, fname.c_str(), &viewer);
   PetscViewerPushFormat(viewer,PETSC_VIEWER_ASCII_MATLAB);

   finalAssemble();


   //PetscViewerPushFormat(viewer,PETSC_VIEWER_ASCII_VTK);
   PetscObjectSetName((PetscObject)v,file_name.c_str());
   VecView(v, viewer);

#define  nEXIT_TEST
#ifdef EXIT_TEST
   VecDestroy(&v);
   PetscFinalize();
   exit(0);
#endif

}

} //end of namespace
<|MERGE_RESOLUTION|>--- conflicted
+++ resolved
@@ -113,13 +113,7 @@
    for(i=0; i<count; i++)
       u1[i] = xp[i];
 
-<<<<<<< HEAD
    PetscScalar *global_buff = new PetscScalar[_size];
-=======
-
-   PetscScalar *global_buff = new PetscScalar[_size];
-
->>>>>>> 78df1ef8
 
    // Collect solution from processes.
    for(j=0; j<count; j++)
@@ -170,21 +164,12 @@
    return count;
 }
 
-<<<<<<< HEAD
-=======
-
-
->>>>>>> 78df1ef8
 void  PETScVector::getEntries(PetscInt ni,const PetscInt ix[],
                               PetscScalar y[]) const
 {
    VecGetValues(v, ni, ix, y);
 }
 
-<<<<<<< HEAD
-=======
-
->>>>>>> 78df1ef8
 PetscReal PETScVector::getNorm(NormType  nmtype)
 {
    PetscReal norm = 0.;
@@ -215,23 +200,12 @@
    VecSetValue(v, i, value, mode);
 }
 
-<<<<<<< HEAD
-=======
-
-
-
-
->>>>>>> 78df1ef8
 void PETScVector::setZero( )
 {
 
    VecSet(v, 0.0);
 }
 
-<<<<<<< HEAD
-=======
-
->>>>>>> 78df1ef8
 double  PETScVector::get(const  PetscInt idx) const
 {
    double x[1];
@@ -281,7 +255,6 @@
    PetscViewerPushFormat(viewer,PETSC_VIEWER_ASCII_MATLAB);
 
    finalAssemble();
-
 
    //PetscViewerPushFormat(viewer,PETSC_VIEWER_ASCII_VTK);
    PetscObjectSetName((PetscObject)v,file_name.c_str());
