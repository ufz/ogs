/**
 * Copyright (c) 2012, OpenGeoSys Community (http://www.opengeosys.com)
 *            Distributed under a Modified BSD License.
 *              See accompanying file LICENSE.txt or
 *              http://www.opengeosys.com/LICENSE.txt
 *
 *
 * \file Quad.cpp
 *
 * Created on 2012-05-02 by Karsten Rink
 */

#include "Quad.h"
#include "Node.h"
#include "Tri.h"

#include "MathTools.h"

namespace MeshLib {


const unsigned Quad::_edge_nodes[4][2] =
{
	{0, 1}, // Edge 0
	{1, 2}, // Edge 1
	{2, 3}, // Edge 2
	{0, 3}  // Edge 3
};


Quad::Quad(Node* nodes[4], unsigned value)
	: Face(value)
{
	_nodes = nodes;
	_neighbors = new Element*[4];
	for (unsigned i=0; i<4; i++)
		_neighbors[i] = NULL;
	this->_area = this->computeVolume();
}

Quad::Quad(Node* n0, Node* n1, Node* n2, Node* n3, unsigned value)
	: Face(value)
{
	_nodes = new Node*[4];
	_nodes[0] = n0;
	_nodes[1] = n1;
	_nodes[2] = n2;
	_nodes[3] = n3;
	_neighbors = new Element*[4];
	for (unsigned i=0; i<4; i++)
		_neighbors[i] = NULL;
	this->_area = this->computeVolume();
}

Quad::Quad(const Quad &quad)
	: Face(quad.getValue())
{
	_nodes = new Node*[4];
	_neighbors = new Element*[4];
	for (unsigned i=0; i<4; i++)
	{
		_nodes[i] = quad._nodes[i];
		_neighbors[i] = quad._neighbors[i];
	}
	_area = quad.getArea();
}

Quad::~Quad()
{
}

double Quad::computeVolume()
{
	return MathLib::calcTriangleArea(_nodes[0]->getCoords(), _nodes[1]->getCoords(), _nodes[2]->getCoords())
         + MathLib::calcTriangleArea(_nodes[2]->getCoords(), _nodes[3]->getCoords(), _nodes[0]->getCoords());
}

Element* Quad::clone() const
{
	return new Quad(*this);
}

<<<<<<< HEAD
Element* Quad::reviseElement() const
{
	if (_nodes[0] == _nodes[1] || _nodes[1] == _nodes[2]) {
		return new Tri(_nodes[0], _nodes[2], _nodes[3], _value);
	}

	if (_nodes[2] == _nodes[3] || _nodes[3] == _nodes[0]) {
		return new Tri(_nodes[0], _nodes[1], _nodes[2], _value);
	}

	// this should not happen
	return NULL;
=======
unsigned Quad::identifyFace(Node* nodes[3]) const
{
	for (unsigned i=0; i<4; i++)
	{
		unsigned flag(0);
		for (unsigned j=0; j<2; j++)
			for (unsigned k=0; k<2; k++)
				if (_nodes[_edge_nodes[i][j]] == nodes[k]) 
					flag++;
		if (flag==2)
			return i;
	}
	return std::numeric_limits<unsigned>::max();
>>>>>>> d24a813d
}

}
<|MERGE_RESOLUTION|>--- conflicted
+++ resolved
@@ -80,20 +80,6 @@
 	return new Quad(*this);
 }
 
-<<<<<<< HEAD
-Element* Quad::reviseElement() const
-{
-	if (_nodes[0] == _nodes[1] || _nodes[1] == _nodes[2]) {
-		return new Tri(_nodes[0], _nodes[2], _nodes[3], _value);
-	}
-
-	if (_nodes[2] == _nodes[3] || _nodes[3] == _nodes[0]) {
-		return new Tri(_nodes[0], _nodes[1], _nodes[2], _value);
-	}
-
-	// this should not happen
-	return NULL;
-=======
 unsigned Quad::identifyFace(Node* nodes[3]) const
 {
 	for (unsigned i=0; i<4; i++)
@@ -107,7 +93,19 @@
 			return i;
 	}
 	return std::numeric_limits<unsigned>::max();
->>>>>>> d24a813d
+}
+Element* Quad::reviseElement() const
+{
+	if (_nodes[0] == _nodes[1] || _nodes[1] == _nodes[2]) {
+		return new Tri(_nodes[0], _nodes[2], _nodes[3], _value);
+	}
+
+	if (_nodes[2] == _nodes[3] || _nodes[3] == _nodes[0]) {
+		return new Tri(_nodes[0], _nodes[1], _nodes[2], _value);
+	}
+
+	// this should not happen
+	return NULL;
 }
 
 }
