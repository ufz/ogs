/**
 * @file ConvertRasterToMesh.cpp
 * @author Thomas Fischer
 * @date Nov 14, 2012
 * @brief Implementation of the ConvertRasterToMesh class.
 *
 * @copyright
 * Copyright (c) 2012-2015, OpenGeoSys Community (http://www.opengeosys.org)
 *            Distributed under a Modified BSD License.
 *              See accompanying file LICENSE.txt or
 *              http://www.opengeosys.org/project/license
 */

#include "ConvertRasterToMesh.h"

#include "MeshLib/Node.h"
#include "MeshLib/Elements/Tri.h"
#include "MeshLib/Elements/Quad.h"

namespace MeshLib {

ConvertRasterToMesh::ConvertRasterToMesh(GeoLib::Raster const& raster, MeshElemType elem_type,
				UseIntensityAs intensity_type) :
	_raster(raster), _elem_type(elem_type), _intensity_type(intensity_type)
{}

ConvertRasterToMesh::~ConvertRasterToMesh()
{}

MeshLib::Mesh* ConvertRasterToMesh::execute() const
{
	const std::size_t height(_raster.getNRows()+1);
	const std::size_t width(_raster.getNCols()+1);
	const std::size_t size(height*width);
	double* pix_vals(new double[size]);
	bool* vis_nodes(new bool[size]);

	// determine a valid value for substitution of no data values
	double substitution(getExistingValue(_raster.begin(), _raster.end()));

	// fill first row with non visual nodes
	for (std::size_t j = 0; j < _raster.getNCols(); j++) {
		pix_vals[j] = 0;
		vis_nodes[j] = false;
	}

	GeoLib::Raster::const_iterator raster_it(_raster.begin());
	for (std::size_t i = 0; i < _raster.getNRows(); ++i) {
		for (std::size_t j = 0; j < _raster.getNCols(); ++j) {
			const std::size_t index = (i+1) * width + j;
			if (*raster_it == _raster.getNoDataValue()) {
				pix_vals[index] = substitution;
				vis_nodes[index] = false;
			} else {
				pix_vals[index] = *raster_it;
				vis_nodes[index] = true;
			}
			++raster_it;
		}
		// fill last column with non-visual nodes
		pix_vals[(i + 2) * width - 1] = 0;
		vis_nodes[(i + 2) * width - 1] = false;
	}

	MeshLib::Mesh* mesh = constructMesh(pix_vals, vis_nodes);

	delete [] pix_vals;
	delete [] vis_nodes;

	return mesh;
}

MeshLib::Mesh* ConvertRasterToMesh::constructMesh(const double* pix_vals, const bool* vis_nodes) const
{
	const std::size_t height = _raster.getNRows()+1;
	const std::size_t width = _raster.getNCols()+1;
	std::size_t node_idx_count(0);
	const double distance(_raster.getRasterPixelSize());
	const double x_offset(_raster.getOrigin()[0]); // - distance / 2.0);
	const double y_offset(_raster.getOrigin()[1]); // - distance / 2.0);

	const std::size_t size(height*width);
	int* node_idx_map(new int[size]);
	for (std::size_t k(0); k<size; ++k) node_idx_map[k] = -1;

	std::vector<MeshLib::Node*> nodes;
	std::vector<MeshLib::Element*> elements;

	for (std::size_t i = 0; i < height; i++) {
		for (std::size_t j = 0; j < width; j++) {
			const std::size_t index = i * width + j;

//			bool set_node(true);
//			bool set_node(false);
//			if (j == 0 && i == height)
//				set_node = vis_nodes[index];
//			else if (j == 0)
//				set_node = (vis_nodes[index] || vis_nodes[index + height]);
//			else if (i == width)
//				set_node = (vis_nodes[index] || vis_nodes[index - 1]);
//			else set_node = (vis_nodes[index] || vis_nodes[index - 1] || vis_nodes[index + height]
//							|| vis_nodes[index + height - 1]);
//			if (set_node) {
				double zValue = (_intensity_type == UseIntensityAs::ELEVATION) ? pix_vals[index]
								: _raster.getOrigin()[2];
				MeshLib::Node* node(new MeshLib::Node(x_offset + (distance * j), y_offset
								+ (distance * i), zValue));
				nodes.push_back(node);
				node_idx_map[index] = node_idx_count;
				node_idx_count++;
//			}
		}
	}

	std::vector<int> mat_ids;
	// set mesh elements
	for (std::size_t i = 0; i < _raster.getNRows(); i++) {
		for (std::size_t j = 0; j < _raster.getNCols(); j++) {
			const int index = i * width + j;
			if ((node_idx_map[index] != -1) && (node_idx_map[index + 1] != -1)
					&& (node_idx_map[index + width] != -1)
					&& (node_idx_map[index + width + 1] != -1)
					&& (vis_nodes[index + width])) {
				const int mat = (_intensity_type != UseIntensityAs::DATAVECTOR) ? 0
								: static_cast<int> (pix_vals[index + width]);
				if (_elem_type == MeshElemType::TRIANGLE) {
					MeshLib::Node** tri1_nodes = new MeshLib::Node*[3];
					tri1_nodes[0] = nodes[node_idx_map[index]];
					tri1_nodes[1] = nodes[node_idx_map[index + 1]];
					tri1_nodes[2] = nodes[node_idx_map[index + width]];

					MeshLib::Node** tri2_nodes = new MeshLib::Node*[3];
					tri2_nodes[0] = nodes[node_idx_map[index + 1]];
					tri2_nodes[1] = nodes[node_idx_map[index + width + 1]];
					tri2_nodes[2] = nodes[node_idx_map[index + width]];

					// upper left triangle
					elements.push_back(new MeshLib::Tri(tri1_nodes));
					mat_ids.push_back(mat);
					// lower right triangle
					elements.push_back(new MeshLib::Tri(tri2_nodes));
					mat_ids.push_back(mat);
				}
				if (_elem_type == MeshElemType::QUAD) {
					MeshLib::Node** quad_nodes = new MeshLib::Node*[4];
					quad_nodes[0] = nodes[node_idx_map[index]];
					quad_nodes[1] = nodes[node_idx_map[index + 1]];
					quad_nodes[2] = nodes[node_idx_map[index + width + 1]];
					quad_nodes[3] = nodes[node_idx_map[index + width]];
					elements.push_back(new MeshLib::Quad(quad_nodes));
					mat_ids.push_back(mat);
				}
			}
		}
	}
	delete [] node_idx_map;

	// the name is only a temp-name, the name given in the dialog is set later
	MeshLib::Mesh* mesh(new MeshLib::Mesh("RasterDataMesh", nodes, elements));
	auto opt_pv = mesh->getProperties().createNewPropertyVector<int>(
		"MaterialIDs", MeshLib::MeshItemType::Cell);
	if (opt_pv) {
<<<<<<< HEAD
		auto pv = *opt_pv;
=======
		auto & pv = *opt_pv;
>>>>>>> e9b77e0c
		pv.resize(mat_ids.size());
		std::copy(mat_ids.cbegin(), mat_ids.cend(), pv.begin());
	}
	return mesh;
}


double ConvertRasterToMesh::getExistingValue(GeoLib::Raster::const_iterator first, GeoLib::Raster::const_iterator last) const
{
	for (GeoLib::Raster::const_iterator it(first); it != last; ++it) {
		if (*it != _raster.getNoDataValue())
			return *it;
	}
	return _raster.getNoDataValue();
}
} // end namespace MeshLib<|MERGE_RESOLUTION|>--- conflicted
+++ resolved
@@ -160,11 +160,7 @@
 	auto opt_pv = mesh->getProperties().createNewPropertyVector<int>(
 		"MaterialIDs", MeshLib::MeshItemType::Cell);
 	if (opt_pv) {
-<<<<<<< HEAD
-		auto pv = *opt_pv;
-=======
 		auto & pv = *opt_pv;
->>>>>>> e9b77e0c
 		pv.resize(mat_ids.size());
 		std::copy(mat_ids.cbegin(), mat_ids.cend(), pv.begin());
 	}
