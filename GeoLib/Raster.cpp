/**
<<<<<<< HEAD
 * @file Raster.cpp
 * @author Thomas Fischer
 * @date 2011-09-07
 *
 * @copyright
 * Copyright (c) 2012, OpenGeoSys Community (http://www.opengeosys.org)
=======
 * Copyright (c) 2013, OpenGeoSys Community (http://www.opengeosys.org)
>>>>>>> ee4c5fb7
 *            Distributed under a Modified BSD License.
 *              See accompanying file LICENSE.txt or
 *              http://www.opengeosys.org/project/license
 */

#include <fstream>

// ThirdParty/logog
#include "logog/include/logog.hpp"

#include "Raster.h"

// BaseLib
#include "StringTools.h"

namespace GeoLib {

void Raster::refineRaster(std::size_t scaling)
{
	double *new_raster_data(new double[_n_rows*_n_cols*scaling*scaling]);

	for (std::size_t row(0); row<_n_rows; row++) {
		for (std::size_t col(0); col<_n_cols; col++) {
			const size_t idx(row*_n_cols+col);
			for (std::size_t new_row(row*scaling); new_row<(row+1)*scaling; new_row++) {
				const size_t idx0(new_row*_n_cols*scaling);
				for (std::size_t new_col(col*scaling); new_col<(col+1)*scaling; new_col++) {
					new_raster_data[idx0+new_col] = _raster_data[idx];
				}
			}
		}
	}

	std::swap(_raster_data, new_raster_data);
	_cell_size /= scaling;
	_n_cols *= scaling;
	_n_rows *= scaling;

	delete [] new_raster_data;
}

Raster::~Raster()
{
	if (_raster_data != NULL)
		delete [] _raster_data;
}

void Raster::setCellSize(double cell_size)
{
	_cell_size = cell_size;
}

void Raster::setNoDataVal (double no_data_val)
{
	_no_data_val = no_data_val;
}

GeoLib::Point const& Raster::getOrigin() const
{
	return _ll_pnt;
}

Raster* Raster::getRasterFromSurface(Surface const& sfc, double cell_size, double no_data_val)
{
	Point const& ll (sfc.getAABB().getMinPoint());
	Point const& ur (sfc.getAABB().getMaxPoint());

	std::size_t n_cols = static_cast<size_t>(fabs(ur[0]-ll[0]) / cell_size)+1;
	std::size_t n_rows = static_cast<size_t>(fabs(ur[1]-ll[1]) / cell_size)+1;
	const size_t n_triangles (sfc.getNTriangles());
	double *z_vals (new double[n_cols*n_rows]);
	if (!z_vals) {
		std::cout << "DEBUG: CreateRaster::getRaster " << n_cols << " x " << n_rows << " to big" << std::endl;
		return NULL;
	}
	size_t k(0);

	for (size_t r(0); r < n_cols; r++) {
		for (size_t c(0); c < n_rows; c++) {
			const double test_pnt[3] = { ll[0] + r*cell_size, ll[1] + c*cell_size, 0};
			for (k=0; k<n_triangles; k++) {
				if (sfc[k]->containsPoint2D(test_pnt)) {
					Triangle const * const tri (sfc[k]);
					// compute coefficients c0, c1, c2 for the plane f(x,y) = c0 x + c1 y + c2
					double coeff[3] = {0.0, 0.0, 0.0};
					GeoLib::getPlaneCoefficients(*tri, coeff);
					z_vals[r*n_rows+c] = coeff[0] * test_pnt[0] + coeff[1] * test_pnt[1] + coeff[2];
					break;
				}
			}
			if (k==n_triangles) {
				z_vals[r*n_rows+c] = no_data_val;
			}
		}
	}

	return new Raster(n_cols, n_rows, ll[0], ll[1], cell_size, z_vals, z_vals+n_cols*n_rows ,-9999);
}

void Raster::writeRasterAsASC(std::ostream &os) const
{
	// write header
	os << "ncols " << _n_cols << std::endl;
	os << "nrows " << _n_rows << std::endl;
	os << "xllcorner " << _ll_pnt[0] << std::endl;
	os << "yllcorner " << _ll_pnt[1] << std::endl;
	os << "cellsize " <<  _cell_size << std::endl;
	os << "NODATA_value " << _no_data_val << std::endl;

	// write data
	for (unsigned row(0); row<_n_rows; row++) {
		for (unsigned col(0); col<_n_cols; col++) {
			os << _raster_data[(_n_rows-row-1)*_n_cols+col] << " ";
		}
		os << std::endl;
	}
}

Raster* Raster::getRasterFromASCFile(std::string const& fname)
{
	std::ifstream in(fname.c_str());

	if (!in.is_open()) {
		std::cout << "Raster::getRasterFromASCFile() - Could not open file..." << fname << std::endl;
		return NULL;
	}

	// header information
	std::size_t n_cols(0), n_rows(0);
	double xllcorner(0.0), yllcorner(0.0), cell_size(0.0), no_data_val(-9999);

	if (readASCHeader(in, n_cols, n_rows, xllcorner, yllcorner, cell_size, no_data_val)) {
		double* values = new double[n_cols*n_rows];
		std::string s;
		// read the data into the double-array
		for (size_t j(0); j < n_rows; ++j) {
			size_t idx ((n_rows - j - 1) * n_cols);
			for (size_t i(0); i < n_cols; ++i) {
				in >> s;
				values[idx+i] = strtod(BaseLib::replaceString(",", ".", s).c_str(),0);

			}
		}
		in.close();
		Raster *raster(new Raster(n_cols, n_rows, xllcorner, yllcorner,
						cell_size, values, values+n_cols*n_rows, no_data_val));
		delete [] values;
		return raster;
	} else {
		std::cout << "Raster::getRasterFromASCFile() - could not read header of file " << fname << std::endl;
		return NULL;
	}
}

bool Raster::readASCHeader(std::ifstream &in, size_t &n_cols, std::size_t &n_rows,
				double &xllcorner, double &yllcorner, double &cell_size, double &no_data_val)
{
	std::string tag, value;

	in >> tag;
	if (tag.compare("ncols") == 0) {
		in >> value;
		n_cols = atoi(value.c_str());
	} else return false;

	in >> tag;
	if (tag.compare("nrows") == 0) {
		in >> value;
		n_rows = atoi(value.c_str());
	} else return false;

	in >> tag;
	if (tag.compare("xllcorner") == 0) {
		in >> value;
		xllcorner = strtod(BaseLib::replaceString(",", ".", value).c_str(), 0);
	} else return false;

	in >> tag;
	if (tag.compare("yllcorner") == 0) {
		in >> value;
		yllcorner = strtod(BaseLib::replaceString(",", ".", value).c_str(), 0);
	} else return false;

	in >> tag;
	if (tag.compare("cellsize") == 0) {
		in >> value;
		cell_size = strtod(BaseLib::replaceString(",", ".", value).c_str(), 0);
	} else return false;

	in >> tag;
	if (tag.compare("NODATA_value") == 0) {
		in >> value;
		no_data_val = strtod(BaseLib::replaceString(",", ".", value).c_str(), 0);
	} else return false;

	return true;
}

Raster* Raster::getRasterFromSurferFile(std::string const& fname)
{
	std::ifstream in(fname.c_str());

	if (!in.is_open()) {
		ERR("Raster::getRasterFromSurferFile() - Could not open file %s", fname.c_str());
		return NULL;
	}

	// header information
	std::size_t n_cols(0), n_rows(0);
	double xllcorner(0.0), yllcorner(0.0), cell_size(0.0), no_data_val(-9999);

	if (readSurferHeader(in, n_cols, n_rows, xllcorner, yllcorner, cell_size, no_data_val)) {
		double* values = new double[n_cols*n_rows];
		std::string s;
		// read the data into the double-array
		for (size_t j(0); j < n_rows; ++j) {
			size_t idx ((n_rows - j - 1) * n_cols);
			for (size_t i(0); i < n_cols; ++i) {
				in >> s;
				values[idx+i] = strtod(BaseLib::replaceString(",", ".", s).c_str(),0);

			}
		}
		in.close();
		Raster *raster(new Raster(n_cols, n_rows, xllcorner, yllcorner,
						cell_size, values, values+n_cols*n_rows, no_data_val));
		delete [] values;
		return raster;
	} else {
		ERR("Raster::getRasterFromASCFile() - could not read header of file %s", fname.c_str());
		return NULL;
	}
}

bool Raster::readSurferHeader(std::ifstream &in, size_t &n_cols, std::size_t &n_rows,
				double &xllcorner, double &yllcorner, double &cell_size, double &no_data_val)
{
	std::string tag;
	double min, max;

	in >> tag;

	if (tag.compare("DSAA") != 0)
	{
		ERR("Error in readSurferHeader() - No Surfer file.");
		return false;
	}
	else
	{
		in >> n_cols >> n_rows;
		in >> min >> max;
		xllcorner = min;
		cell_size = (max-min)/(double)n_cols;

		in >> min >> max;
		yllcorner = min;

		if (ceil((max-min)/(double)n_rows) == ceil(cell_size))
			cell_size = ceil(cell_size);
		else
		{
			ERR("Error in readSurferHeader() - Anisotropic cellsize detected.");
			return 0;
		}
		in >> min >> max; // ignore min- and max-values

		no_data_val = 1.70141E+038;
	}

	return true;
}

} // end namespace GeoLib<|MERGE_RESOLUTION|>--- conflicted
+++ resolved
@@ -1,14 +1,10 @@
 /**
-<<<<<<< HEAD
  * @file Raster.cpp
  * @author Thomas Fischer
  * @date 2011-09-07
  *
  * @copyright
- * Copyright (c) 2012, OpenGeoSys Community (http://www.opengeosys.org)
-=======
  * Copyright (c) 2013, OpenGeoSys Community (http://www.opengeosys.org)
->>>>>>> ee4c5fb7
  *            Distributed under a Modified BSD License.
  *              See accompanying file LICENSE.txt or
  *              http://www.opengeosys.org/project/license
