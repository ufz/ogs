/**
 * \file VtkVisPipeline.cpp
 * 17/2/2010 LB Initial implementation
 *
 * Implementation of VtkVisPipeline
 */

// ** INCLUDES **
#include "VtkVisPipeline.h"

//#include "Model.h"
#include "TreeModel.h"
#include "MshModel.h"
#include "MshItem.h"
#include "GeoTreeModel.h"
#include "StationTreeModel.h"
#include "VtkVisPipelineItem.h"
#include "VtkMeshSource.h"
#include "VtkAlgorithmProperties.h"
#include "VtkTrackedCamera.h"
#include "VtkFilterFactory.h"
#include "MeshQualityShortestLongestRatio.h"
#include "MeshQualityNormalisedArea.h"
#include "MeshQualityNormalisedVolumes.h"
#include "MeshQualityEquiAngleSkew.h"
#include "VtkCompositeSelectionFilter.h"

#include <vtkSmartPointer.h>
#include <vtkRenderer.h>
#include <vtkAlgorithm.h>
#include <vtkPointSet.h>
#include <vtkProp3D.h>
#include <vtkLight.h>
#include <vtkGenericDataObjectReader.h>
#include <vtkImageReader2.h>
#include <vtkCamera.h>
#include <vtkImageActor.h>
#include <vtkXMLPolyDataReader.h>
#include <vtkXMLImageDataReader.h>
#include <vtkXMLRectilinearGridReader.h>
#include <vtkXMLStructuredGridReader.h>
#include <vtkXMLUnstructuredGridReader.h>
#include <vtkTransformFilter.h>

#include <vtkFieldData.h>
#include <vtkPointData.h>
#include <vtkCellData.h>

#include <QString>
#include <QTime>
#include <QFileInfo>
#include <QColor>
#include <QSettings>

#ifdef OGS_USE_OPENSG
#include "vtkOsgActor.h"
VtkVisPipeline::VtkVisPipeline(vtkRenderer* renderer, OSG::SimpleSceneManager* manager, QObject* parent /*= 0*/)
: TreeModel(parent), _renderer(renderer), _sceneManager(manager)
{
	QList<QVariant> rootData;
	rootData << "Object name" << "Visible";
	delete _rootItem;
	_rootItem = new TreeItem(rootData, NULL);
	VtkVisPipelineItem::rootNode = _sceneManager->getRoot();

	QSettings settings("UFZ", "OpenGeoSys-5");
	QVariant backgroundColorVariant = settings.value("VtkBackgroundColor");
	if (backgroundColorVariant != QVariant())
		this->setBGColor(backgroundColorVariant.value<QColor>());
}
#else // OGS_USE_OPENSG
VtkVisPipeline::VtkVisPipeline( vtkRenderer* renderer, QObject* parent /*= 0*/ )
: TreeModel(parent), _renderer(renderer)
{
	QList<QVariant> rootData;
	rootData << "Object name" << "Visible";
	delete _rootItem;
	_rootItem = new TreeItem(rootData, NULL);

	QSettings settings("UFZ", "OpenGeoSys-5");
	QVariant backgroundColorVariant = settings.value("VtkBackgroundColor");
	if (backgroundColorVariant != QVariant())
		this->setBGColor(backgroundColorVariant.value<QColor>());
}
#endif // OGS_USE_OPENSG

bool VtkVisPipeline::setData( const QModelIndex &index, const QVariant &value,
	int role /* = Qt::EditRole */ )
{
	emit vtkVisPipelineChanged();

	return TreeModel::setData(index, value, role);
}

void VtkVisPipeline::addLight(const GEOLIB::Point &pos)
{
	double lightPos[3];
	for (std::list<vtkLight*>::iterator it = _lights.begin(); it != _lights.end(); ++it)
	{
		(*it)->GetPosition(lightPos);
		if (pos[0] == lightPos[0] && pos[1] == lightPos[1] && pos[2] == lightPos[2]) return;
	}
	vtkLight* l = vtkLight::New();
	l->SetPosition(pos[0], pos[1], pos[2]);
	_renderer->AddLight(l);
	_lights.push_back(l);
}

vtkLight* VtkVisPipeline::getLight(const GEOLIB::Point &pos) const
{
	double lightPos[3];
	for (std::list<vtkLight*>::const_iterator it = _lights.begin(); it != _lights.end(); ++it)
	{
		(*it)->GetPosition(lightPos);
		if (pos[0] == lightPos[0] && pos[1] == lightPos[1] && pos[2] == lightPos[2]) return (*it);
	}
	return NULL;
}

void VtkVisPipeline::removeLight(const GEOLIB::Point &pos)
{
	double lightPos[3];
	for (std::list<vtkLight*>::iterator it = _lights.begin(); it != _lights.end(); ++it)
	{
		(*it)->GetPosition(lightPos);
		if (pos[0] == lightPos[0] && pos[1] == lightPos[1] && pos[2] == lightPos[2])
		{
			_renderer->RemoveLight(*it);
			(*it)->Delete();
			_lights.erase(it);
			return;
		}
	}
}

const QColor VtkVisPipeline::getBGColor() const
{
	double* color = _renderer->GetBackground();
	QColor c(static_cast<int>(color[0]*255), static_cast<int>(color[1]*255), static_cast<int>(color[2]*255));
	return c;
}

void VtkVisPipeline::setBGColor(const QColor &color)
{
	QSettings settings("UFZ", "OpenGeoSys-5");
	settings.setValue("VtkBackgroundColor", color);
	_renderer->SetBackground(color.redF(), color.greenF(), color.blueF());
}

QModelIndex VtkVisPipeline::getIndex( vtkProp3D* actor )
{
	return _actorMap.value(actor, QModelIndex());
}

Qt::ItemFlags VtkVisPipeline::flags( const QModelIndex &index ) const
{
	Qt::ItemFlags defaultFlags = Qt::ItemIsEnabled | Qt::ItemIsSelectable;

	if (!index.isValid())
		return Qt::ItemIsEnabled;

	//if (index.column() == 1)
	//	defaultFlags |= Qt::ItemIsEditable;

	return defaultFlags;
}

void VtkVisPipeline::loadFromFile(QString filename)
{
	#ifndef NDEBUG
	    	 QTime myTimer;
	    	 myTimer.start();
			std::cout << "VTK Read: " << filename.toStdString() <<
				std::endl << std::flush;
	#endif

	if (filename.size() > 0)
	{
		vtkXMLDataReader* reader;
		if (filename.endsWith("vti"))
			reader = vtkXMLImageDataReader::New();
		else if (filename.endsWith("vtr"))
			reader = vtkXMLRectilinearGridReader::New();
		else if (filename.endsWith("vts"))
			reader = vtkXMLStructuredGridReader::New();
		else if (filename.endsWith("vtp"))
			reader = vtkXMLPolyDataReader::New();
		else if (filename.endsWith("vtu"))
			reader = vtkXMLUnstructuredGridReader::New();
		else if (filename.endsWith("vtk"))
		{
			vtkGenericDataObjectReader* oldStyleReader = vtkGenericDataObjectReader::New();
			oldStyleReader->SetFileName(filename.toStdString().c_str());
			oldStyleReader->ReadAllFieldsOn();
			oldStyleReader->ReadAllScalarsOn();
			oldStyleReader->Update();
			vtkDataSet* dataSet = vtkDataSet::SafeDownCast(oldStyleReader->GetOutput());
			if (dataSet)
			{
				this->listArrays(dataSet);
				addPipelineItem(oldStyleReader);
			}
			else
				std::cout << "Error loading vtk file: not a valid vtkDataSet." << std::endl;

			return;
		}
		else
			return;

		reader->SetFileName(filename.toStdString().c_str());
		// TODO: insert ReadAllScalarsOn()-equivalent for xml-file-reader here, otherwise arrays are not available in GUI!
		reader->Update();
		//std::cout << "#cell scalars: " << reader->GetNumberOfCellArrays() << std::endl;
		//std::cout << "#point scalars: " << reader->GetNumberOfPointArrays() << std::endl;

		vtkDataSet* dataSet = reader->GetOutputAsDataSet();
		if (dataSet)
		{
			this->listArrays(dataSet);
			addPipelineItem(reader);
		}
		else
			std::cout << "Error loading vtk file: not a valid vtkDataSet." << std::endl;

		//reader->Delete();
	}

	#ifndef NDEBUG
	    	 std::cout << myTimer.elapsed() << " ms" << std::endl;
	#endif
}

void VtkVisPipeline::addPipelineItem(GeoTreeModel* model, const std::string &name, GEOLIB::GEOTYPE type)
{
	addPipelineItem(model->vtkSource(name, type));
}

void VtkVisPipeline::addPipelineItem(StationTreeModel* model, const std::string &name)
{
	addPipelineItem(model->vtkSource(name));
}

void VtkVisPipeline::addPipelineItem(MshModel* model, const QModelIndex &idx)
{
	addPipelineItem(static_cast<MshItem*>(model->getItem(idx))->vtkSource());
}

void VtkVisPipeline::addPipelineItem(VtkVisPipelineItem* item, const QModelIndex &parent)
{
	item->Initialize(_renderer);
	TreeItem* parentItem = item->parentItem();
	parentItem->appendChild(item);

	if (parent.isValid())  // KR scale children according to parent
	{
		double* scale = static_cast<VtkVisPipelineItem*>(parentItem)->actor()->GetScale();
		item->actor()->SetScale(scale);
	}

	int parentChildCount = parentItem->childCount();
	QModelIndex newIndex = index(parentChildCount - 1, 0, parent);

	_renderer->ResetCamera(_renderer->ComputeVisiblePropBounds());
	_actorMap.insert(item->actor(), newIndex);

	// Do not interpolate images
#ifndef OGS_USE_OPENSG
	if (dynamic_cast<vtkImageAlgorithm*>(item->algorithm()))
		static_cast<vtkImageActor*>(item->actor())->InterpolateOff();
#endif // OGS_USE_OPENSG

	reset();
	emit vtkVisPipelineChanged();
}

void VtkVisPipeline::addPipelineItem( vtkAlgorithm* source,
									  QModelIndex parent /* = QModelindex() */)
{
	TreeItem* parentItem = getItem(parent);

	// If the parent is not the root TreeItem
	//if (parent.isValid())
	//	VtkVisPipelineItem* visParentItem = static_cast<VtkVisPipelineItem*>(parentItem);

	QList<QVariant> itemData;
	QString itemName;
	if (!parent.isValid())	// if source object
	{
		vtkGenericDataObjectReader* reader = dynamic_cast<vtkGenericDataObjectReader*>(source);
		vtkImageReader2* imageReader = dynamic_cast<vtkImageReader2*>(source);
		VtkAlgorithmProperties* props = dynamic_cast<VtkAlgorithmProperties*>(source);
		if (reader)
		{
			QFileInfo fi(QString(reader->GetFileName()));
			itemName = fi.fileName();
		}
		else if (imageReader)
		{
			QFileInfo fi(QString(imageReader->GetFileName()));
			itemName = fi.fileName();
		}
		else if (props)
		{
			QFileInfo fi(props->GetName());
			itemName = fi.fileName();
		}
		else
			itemName = QString(source->GetClassName());
	}
	else
		itemName = QString(source->GetClassName());
	itemData << itemName << true;


	VtkVisPipelineItem* item = new VtkVisPipelineItem(source, parentItem, itemData);
	this->addPipelineItem(item, parent);

#ifdef OGS_USE_OPENSG
	_sceneManager->showAll();
#endif // OGS_USE_OPENSG
}

void VtkVisPipeline::removeSourceItem(GeoTreeModel* model, const std::string &name, GEOLIB::GEOTYPE type)
{
	for (int i = 0; i < _rootItem->childCount(); i++)
	{
		VtkVisPipelineItem* item = static_cast<VtkVisPipelineItem*>(getItem(index(i, 0)));
		if (item->algorithm() == model->vtkSource(name, type))
		{
			removePipelineItem(index(i, 0));
			return;
		}
	}
}

void VtkVisPipeline::removeSourceItem(StationTreeModel* model, const std::string &name)
{
	for (int i = 0; i < _rootItem->childCount(); i++)
	{
		VtkVisPipelineItem* item = static_cast<VtkVisPipelineItem*>(getItem(index(i, 0)));
		if (item->algorithm() == model->vtkSource(name))
		{
			removePipelineItem(index(i, 0));
			return;
		}
	}
}

void VtkVisPipeline::removeSourceItem(MshModel* model, const QModelIndex &idx)
{
	MshItem* sItem = static_cast<MshItem*>(model->getItem(idx));

	for (int i = 0; i < _rootItem->childCount(); i++)
	{
		VtkVisPipelineItem* item = static_cast<VtkVisPipelineItem*>(getItem(index(i, 0)));
		if (item->algorithm() == sItem->vtkSource())
		{
			removePipelineItem(index(i, 0));
			return;
		}
	}
}

void VtkVisPipeline::removePipelineItem( QModelIndex index )
{
	if (!index.isValid())
		return;

	QMap<vtkProp3D*, QModelIndex>::iterator it = _actorMap.begin();
	while (it != _actorMap.end())
	{
		QModelIndex itIndex = it.value();
		if (itIndex == index)
		{
			_actorMap.erase(it);
			break;
		}
		++it;
	}

	//TreeItem* item = getItem(index);
	removeRows(index.row(), 1, index.parent());

	_renderer->ResetCamera(_renderer->ComputeVisiblePropBounds());
	emit vtkVisPipelineChanged();
}

void VtkVisPipeline::listArrays(vtkDataSet* dataSet)
{
	if (dataSet)
	{
		vtkPointData* pointData = dataSet->GetPointData();
		std::cout << "  #point data arrays: " << pointData->GetNumberOfArrays() << std::endl;
		for (int i = 0; i < pointData->GetNumberOfArrays(); i++)
			std::cout << "    Name: " << pointData->GetArrayName(i) << std::endl;

		vtkCellData* cellData = dataSet->GetCellData();
		std::cout << "  #cell data arrays: " << cellData->GetNumberOfArrays() << std::endl;
		for (int i = 0; i < cellData->GetNumberOfArrays(); i++)
			std::cout << "    Name: " << cellData->GetArrayName(i) << std::endl;
	}
	else
		std::cout << "Error loading vtk file: not a valid vtkDataSet." << std::endl;
}

void VtkVisPipeline::checkMeshQuality(VtkMeshSource* source, MshQualityType::type t)
{
	if (source) {
		const Mesh_Group::CFEMesh* mesh = source->GetGrid()->getCFEMesh();
		Mesh_Group::MeshQualityChecker* checker (NULL);
		if (t == MshQualityType::EDGERATIO)
			checker = new Mesh_Group::MeshQualityShortestLongestRatio(mesh);
		else if (t == MshQualityType::AREA)
<<<<<<< HEAD
			checker = new Mesh_Group::MeshQualityNormalisedVolumes(mesh); //HACK replace by correct measurement!
=======
			checker = new Mesh_Group::MeshQualityNormalisedArea(mesh);
>>>>>>> e8a39597
		else if (t == MshQualityType::VOLUME)
			checker = new Mesh_Group::MeshQualityNormalisedVolumes(mesh);
		else if (t == MshQualityType::EQUIANGLESKEW)
			checker = new Mesh_Group::MeshQualityEquiAngleSkew(mesh);
		else {
			std::cout << "Error in VtkVisPipeline::checkMeshQuality() - Unknown MshQualityType..." << std::endl;
			delete checker;
			return;
		}
		checker->check ();

		std::vector<double> const &quality (checker->getMeshQuality());

		int nSources = this->_rootItem->childCount();
		for (int i=0; i<nSources; i++)
		{
			VtkVisPipelineItem* parentItem = static_cast<VtkVisPipelineItem*>(_rootItem->child(i));
			if (parentItem->algorithm() == source)
			{
				QList<QVariant> itemData;
				itemData << "MeshQuality: " + QString::fromStdString(MshQualityType2String(t)) << true;

				VtkCompositeFilter* filter = VtkFilterFactory::CreateCompositeFilter("VtkCompositeSelectionFilter", parentItem->transformFilter());
				static_cast<VtkCompositeSelectionFilter*>(filter)->setSelectionArray(quality);
				VtkVisPipelineItem* item = new VtkVisPipelineItem(filter, parentItem, itemData);
				this->addPipelineItem(item, this->createIndex(i, 0, item));
			}
		}

		// *** write histogram
		// simple suggestion: number of classes with Sturges criterion
//		size_t nclasses (static_cast<size_t>(1 + 3.3 * log (static_cast<float>((mesh->getElementVector()).size()))));
//			bool ok;
//			size_t size (static_cast<size_t>(QInputDialog::getInt(NULL, "OGS-Histogramm", "number of histogramm classes/spins (min: 1, max: 10000)", static_cast<int>(nclasses), 1, 10000, 1, &ok)));
//			if (ok) ...
		size_t size (1000);
		std::vector<size_t> histogramm (size,0);
		checker->getHistogramm(histogramm);
		std::ofstream out ("mesh_histogramm.txt");
		const size_t histogramm_size (histogramm.size());
		for (size_t k(0); k<histogramm_size; k++) {
			out << k/static_cast<double>(histogramm_size) << " " << histogramm[k] << std::endl;
		}
		out.close ();

		delete checker;
	}
}<|MERGE_RESOLUTION|>--- conflicted
+++ resolved
@@ -412,11 +412,7 @@
 		if (t == MshQualityType::EDGERATIO)
 			checker = new Mesh_Group::MeshQualityShortestLongestRatio(mesh);
 		else if (t == MshQualityType::AREA)
-<<<<<<< HEAD
-			checker = new Mesh_Group::MeshQualityNormalisedVolumes(mesh); //HACK replace by correct measurement!
-=======
 			checker = new Mesh_Group::MeshQualityNormalisedArea(mesh);
->>>>>>> e8a39597
 		else if (t == MshQualityType::VOLUME)
 			checker = new Mesh_Group::MeshQualityNormalisedVolumes(mesh);
 		else if (t == MshQualityType::EQUIANGLESKEW)
