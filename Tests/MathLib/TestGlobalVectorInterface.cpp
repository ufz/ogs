--- conflicted
+++ resolved
@@ -116,10 +116,6 @@
     vec_pos[1] = r0+1; // any index in [0,15]
 
     y.add(vec_pos, local_vec);
-<<<<<<< HEAD
-    MathLib::finalizeVectorAssembly(y); // unnessory to call this fucntion here but for the test of it solely.
-=======
->>>>>>> 6a1e40e5
 
     double normy = std::sqrt(6.0*400+10.0*100);
 
