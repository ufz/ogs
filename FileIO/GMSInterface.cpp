--- conflicted
+++ resolved
@@ -322,17 +322,10 @@
 
 	const std::string mesh_name = BaseLib::extractBaseNameWithoutExtension(filename);
 	MeshLib::Properties properties;
-<<<<<<< HEAD
-	if (mat_ids.size() == elements.size())
-	{
-		boost::optional<MeshLib::PropertyVector<int> &> opt_pv = properties.createNewPropertyVector<int>(
-			"MaterialIDs", MeshLib::MeshItemType::Cell);
-=======
 	if (mat_ids.size() == elements.size()) {
 		boost::optional<MeshLib::PropertyVector<int> &> opt_pv
 			= properties.createNewPropertyVector<int>(
 				"MaterialIDs", MeshLib::MeshItemType::Cell);
->>>>>>> 70985ade
 		opt_pv->resize(mat_ids.size());
 		std::copy(mat_ids.cbegin(), mat_ids.cend(), opt_pv->begin());
 	}
