--- conflicted
+++ resolved
@@ -10,13 +10,10 @@
  *              See accompanying file LICENSE.txt or
  *              http://www.opengeosys.org/project/license
  *
-<<<<<<< HEAD
-=======
  *
  * @file readMeshFromFile.h
  * @date 2012-09-27
  * @author Karsten Rink
->>>>>>> 7499ce3b
  */
 
 #ifndef READMESHFROMFILE_H
